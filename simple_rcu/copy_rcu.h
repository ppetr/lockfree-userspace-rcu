// Copyright 2022-2023 Google LLC
//
// Licensed under the Apache License, Version 2.0 (the "License");
// you may not use this file except in compliance with the License.
// You may obtain a copy of the License at
//
//     http://www.apache.org/licenses/LICENSE-2.0
//
// Unless required by applicable law or agreed to in writing, software
// distributed under the License is distributed on an "AS IS" BASIS,
// WITHOUT WARRANTIES OR CONDITIONS OF ANY KIND, either express or implied.
// See the License for the specific language governing permissions and
// limitations under the License.

#ifndef _SIMPLE_RCU_COPY_RCU_H
#define _SIMPLE_RCU_COPY_RCU_H

#include <memory>
#include <type_traits>
#include <utility>

<<<<<<< HEAD
=======
#include "absl/base/attributes.h"
>>>>>>> 9849c3d3
#include "absl/base/thread_annotations.h"
#include "absl/container/flat_hash_set.h"
#include "absl/log/absl_log.h"
#include "absl/memory/memory.h"
#include "absl/synchronization/mutex.h"
#include "absl/types/optional.h"
#include "absl/types/variant.h"
#include "simple_rcu/local_3state_rcu.h"
#include "simple_rcu/thread_local.h"

namespace simple_rcu {

// Generic, user-space RCU implementation with fast, atomic, lock-free reads.
//
// `T` must be copyable.
//
// Copies of objects of type `T` are distributed to thread-local receivers.
template <typename T>
class CopyRcu {
 public:
  using MutableT = typename std::remove_const<T>::type;
  class View;

  static_assert(std::is_copy_constructible<MutableT>::value &&
                    std::is_copy_assignable<MutableT>::value,
                "T must be copy constructible and assignable");

  template <typename U = T>
  class SnapshotDeleter {
   public:
    SnapshotDeleter(const SnapshotDeleter &) noexcept = default;
    SnapshotDeleter &operator=(const SnapshotDeleter &) noexcept = default;

    void operator()(U *) { registrar_.snapshot_depth_--; }

   private:
    SnapshotDeleter(View &registrar) noexcept : registrar_(registrar) {}

    View &registrar_;

    friend class View;
  };

  // Holds a read reference to a RCU value for the current thread.
  // The reference is guaranteed to be stable during the lifetime of `Snapshot`.
  // Callers are expected to limit the lifetime of `Snapshot` to as short as
  // possible.
  // WARNING: Bad things will happen if you use `reset` on a `Snapshot`.
  // Thread-compatible (but not thread-safe), reentrant.
  using Snapshot = std::unique_ptr<T, SnapshotDeleter<>>;

  // Interface to the RCU local to a particular reader thread.
  // Construction and destruction are thread-safe operations, but the `Read()`
  // (and `ReadPtr()`) methods are only thread-compatible. Callers are expected
  // to construct a separate `View` instance for each reader thread.
  class View final {
   public:
<<<<<<< HEAD
    // Thread-safe.
    Local(CopyRcu &rcu) ABSL_LOCKS_EXCLUDED(rcu.lock_)
        : rcu_(rcu), snapshot_depth_(0), local_rcu_() {
      absl::MutexLock mutex(&rcu_.lock_);
      rcu_.threads_.insert(this);
      Update(rcu_.value_);
    }
    ~Local() ABSL_LOCKS_EXCLUDED(rcu_.lock_) {
      absl::MutexLock mutex(&rcu_.lock_);
      rcu_.threads_.erase(this);
    }
=======
    // Thread-safe. Argument `rcu` must outlive this instance.
    // Acquires a mutex to register (and deregister in `~Local`) in `rcu`,
    // therefore it'll block waiting on the mutex if a concurrent call to
    // `Update` is running.
    View(CopyRcu &rcu)
        : snapshot_depth_(0), local_(rcu, absl::MutexLock(&rcu.lock_)) {}
    View(std::shared_ptr<CopyRcu> rcu)
        : snapshot_depth_(0), local_(rcu, absl::MutexLock(&rcu->lock_)) {}
>>>>>>> 9849c3d3

    // Obtains a read snapshot to the current value held by the RCU.
    // Never returns `nullptr`.
    // This is a very fast, lock-free and atomic operation.
    // Thread-compatible, but not thread-safe.
    //
    // Reentrancy: Each call to `Read()` increments an internal reference
    // counter, which is decremented by releasing a `Snapshot`. Only when the
    // counter is being incremented from 0 a fresh value is obtained from the
    // RCU. Subsequent nested calls to `Read()` return the same value. This
    // mechanism ensures that the value of a `Snapshot` is not changed by such
    // nested calls.
    //
    // WARNING: Do not use `reset` or `release` on the returned `unique_ptr`.
    // Doing so is likely to lead to undefined behavior.
    Snapshot Read() noexcept {
      if (snapshot_depth_++ == 0) {
        local_.local_rcu.TryRead();
      }
      return Snapshot(&local_.local_rcu.Read(), SnapshotDeleter<>(*this));
    }

    // In case `T` is a `std::shared_ptr`, `ReadPtr` provides convenient access
    // directly to the pointer's target.
    //
    // Note that when using `ReadPtr` the `shared_ptr` is never destroyed by
    // the calling thread, thus avoiding any performance penalty related to its
    // internal reference counting or invoking `~T`. Rather the pointer is
    // destroyed by the updater thread during one of the subsequent `Update`
    // passes.
    template <typename U = T>
    std::unique_ptr<typename U::element_type,
                    SnapshotDeleter<typename U::element_type>>
    ReadPtr() noexcept {
      Snapshot snapshot = Read();
      if (*snapshot == nullptr) {
        // For a `nullptr` there is no value to keep. Therefore we can just let
        // `snapshot` get deleted and create a `nullptr`, which won't invoke
        // its deleter.
        return {nullptr, SnapshotDeleter<typename U::element_type>(*this)};
      } else {
        return {snapshot.release()->get(),
                SnapshotDeleter<typename U::element_type>(*this)};
      }
    }

   private:
<<<<<<< HEAD
    // Thread-compatible.
    MutableT Update(MutableT value) ABSL_EXCLUSIVE_LOCKS_REQUIRED(rcu_.lock_) {
      local_rcu_.Update() = std::move(value);
      local_rcu_.ForceUpdate();
      return std::move(local_rcu_.Update());
    }
=======
    // Holds a `Local3StateRcu<MutableT>` and maintains its registration in
    // `CopyRcu`.
    struct Local {
     public:
      // The constructors are designed to accept a `MutexLock` to ensure the
      // whole object becomes protected during its construction. This way
      // `CopyRcu` will never observe a partially constructed `Local` instance.
      Local(CopyRcu &rcu_, const absl::MutexLock &)
          // ABSL_EXCLUSIVE_LOCKS_REQUIRED(rcu_.lock_)
          : local_rcu(rcu_.RegisterLocked(*this)), rcu(&rcu_) {
        rcu_.lock_.AssertHeld();
      }
      Local(std::shared_ptr<CopyRcu> rcu_, const absl::MutexLock &)
          // ABSL_EXCLUSIVE_LOCKS_REQUIRED(rcu_->lock_)
          : local_rcu(rcu_->RegisterLocked(*this)), rcu(rcu_) {
        rcu_->lock_.AssertHeld();
      }
      ~Local() {
        CopyRcu *const *ptr = absl::get_if<0>(&rcu);
        if (ptr != nullptr) {
          (*ptr)->Unregister(*this);
        } else {
          const std::shared_ptr<CopyRcu> rcu_ptr = absl::get<1>(rcu).lock();
          if (rcu_ptr != nullptr) {
            rcu_ptr->Unregister(*this);
          }
        }
      }

      Local3StateRcu<MutableT> local_rcu;
      const absl::variant<CopyRcu *, const std::weak_ptr<CopyRcu>> rcu;
    };
>>>>>>> 9849c3d3

    // Incremented with each `Snapshot` instance. Ensures that `TryRead` is
    // invoked only for the outermost `Snapshot`, keeping its value unchanged
    // for its whole lifetime.
    int_fast16_t snapshot_depth_;
    Local local_;

    friend class CopyRcu;
  };

  // Constructs a RCU with an initial value `T()`.
  CopyRcu() : CopyRcu(T()) {}
  explicit CopyRcu(T initial_value)
      : lock_(), value_(std::move(initial_value)), locals_() {}

  // Updates `value` in all registered `View` threads.
  // Returns the previous value. Note that the previous value can still be
  // observed by readers that haven't obtained a fresh `Snapshot` instance yet.
  //
  // Thread-safe. This method isn't tied in any particular way to a `View`
  // instance corresponding to the current thread, and can be called also by
<<<<<<< HEAD
  // threads that have no `Local` instance at all.
=======
  // threads that have no `View` instance at all.
>>>>>>> 9849c3d3
  T Update(typename std::remove_const<T>::type value)
      ABSL_LOCKS_EXCLUDED(lock_) {
    absl::MutexLock mutex(&lock_);
    return UpdateLocked(std::move(value));
  }
  // Similar to `Update`, but replaces the value only if the old one satisfies
  // the given predicate. Often the predicate will be an equality with a
  // previous value.
  absl::optional<T> UpdateIf(typename std::remove_const<T>::type value,
                             absl::FunctionRef<bool(const T &)> pred)
      ABSL_LOCKS_EXCLUDED(lock_) {
    absl::MutexLock mutex(&lock_);
    if (pred(value_)) {
      return absl::make_optional(UpdateLocked(std::move(value)));
    } else {
      return absl::nullopt;
    }
  }

  // Retrieves a thread-local instalce of `View` bound to `rcu`.
  // It keeps a `std::weak_ptr` to `rcu` so that it unregisters from it if (and
  // only if) `rcu` is still alive when this thread is destroyed.
  //
  // The returned reference is valid until a next call to `GetThreadLocal` or
  // `CleanUpThreadLocal` by the same thread.
  static View &GetThreadLocal(std::shared_ptr<CopyRcu> rcu) noexcept {
    auto pair =
        ThreadLocal<std::unique_ptr<View>, CopyRcu>::Get(std::move(rcu));
    if (pair.second) {  // Inserted.
      pair.first.local() = absl::make_unique<View>(pair.first.shared());
      int deleted_count = CleanUpThreadLocal();
      ABSL_DLOG_IF(INFO, deleted_count > 0)
          << "Cleaned up " << deleted_count
          << " expired `View` instances from the thread-local map";
    }
    return *pair.first.local();
  }

  // Cleans up `View` instances created by `GetThreadLocal`, whose `CopyRcu`
  // parent objects have been deleted (as determined by their internal
  // `std::weak_ptr<CopyRcu>`).
  // Returns the number of deleted instances.
  //
  // This function is called automatically by `GetThreadLocal` when it adds a
  // new `View` instance to the map, so in most cases it's not necessary to
  // call it explicitly.
  static int CleanUpThreadLocal() noexcept {
    return ThreadLocal<std::unique_ptr<View>, CopyRcu>::CleanUp();
  }

 private:
  T UpdateLocked(typename std::remove_const<T>::type value)
      ABSL_EXCLUSIVE_LOCKS_REQUIRED(lock_) {
<<<<<<< HEAD
    for (Local *thread : threads_) {
      thread->Update(value);
=======
    for (auto *local : locals_) {
      Local3StateRcu<MutableT> &local_rcu = local->local_rcu;
      local_rcu.Update() = value;
      local_rcu.ForceUpdate();
>>>>>>> 9849c3d3
    }
    std::swap(value_, value);
    return value;
  }

  // Returns the current value.
  T RegisterLocked(typename View::Local &local) ABSL_MUST_USE_RESULT
      ABSL_EXCLUSIVE_LOCKS_REQUIRED(lock_) {
    locals_.insert(&local);
    return value_;
  }

  void Unregister(typename View::Local &local) ABSL_LOCKS_EXCLUDED(lock_) {
    absl::MutexLock mutex(&lock_);
    locals_.erase(&local);
  }

  absl::Mutex lock_;
  // The current value that has been distributed to all thread-`View`
  // instances.
  MutableT value_ ABSL_GUARDED_BY(lock_);
<<<<<<< HEAD
  // List of registered thread-`Local` instances.
  absl::flat_hash_set<Local *> threads_ ABSL_GUARDED_BY(lock_);
=======
  // List of registered thread-`View` instances.
  absl::flat_hash_set<typename View::Local *> locals_ ABSL_GUARDED_BY(lock_);
>>>>>>> 9849c3d3
};

// A variant of `CopyRcu<T>::View::Read()` that automatically maintains a
// `thread_local` instance of `CopyRcu<T>::View` bound to `rcu`.
//
// This makes this function easier to use compared to an explicit management of
// `View`, at the cost of some inherentt performance overhead of
// `thread_local`.
template <typename T>
inline typename CopyRcu<T>::Snapshot Read(
    std::shared_ptr<CopyRcu<T>> rcu) noexcept {
  return CopyRcu<T>::GetThreadLocal(std::move(rcu)).Read();
}

// A variant of `CopyRcu<T>::View::ReadPtr()` that automatically maintains a
// `thread_local` instance of `CopyRcu<T>::View` bound to `rcu`.
//
// This makes this function easier to use compared to an explicit management of
// `View`, at the cost of some inherentt performance overhead of
// `thread_local`.
template <typename T>
inline std::unique_ptr<
    typename T::element_type,
    typename CopyRcu<T>::template SnapshotDeleter<typename T::element_type>>
ReadPtr(std::shared_ptr<CopyRcu<T>> rcu) noexcept {
  return CopyRcu<T>::GetThreadLocal(std::move(rcu)).template ReadPtr<T>();
}

// By using `CopyRcu<shared_ptr<const T>>` we accomplish a RCU implementation
// with the common API
//
// - `Update` receives a pointer (`shared_ptr` or by conversion `unique_ptr`)
//   and shares it among all the `CopyRcu::View` receivers.
// - `ReadPtr` obtains a locally-scoped snapshot of `const T`.
//
// Note that no memory (de)allocation happens in the reader threads that invoke
// `ReadPtr` (or `Read`). This is done exclusively by the updater thread.
template <typename T>
using Rcu = CopyRcu<std::shared_ptr<typename std::add_const<T>::type>>;

}  // namespace simple_rcu

#endif  // _SIMPLE_RCU_COPY_RCU_H<|MERGE_RESOLUTION|>--- conflicted
+++ resolved
@@ -19,10 +19,7 @@
 #include <type_traits>
 #include <utility>
 
-<<<<<<< HEAD
-=======
 #include "absl/base/attributes.h"
->>>>>>> 9849c3d3
 #include "absl/base/thread_annotations.h"
 #include "absl/container/flat_hash_set.h"
 #include "absl/log/absl_log.h"
@@ -44,11 +41,12 @@
 class CopyRcu {
  public:
   using MutableT = typename std::remove_const<T>::type;
-  class View;
 
   static_assert(std::is_copy_constructible<MutableT>::value &&
                     std::is_copy_assignable<MutableT>::value,
                 "T must be copy constructible and assignable");
+
+  class View;
 
   template <typename U = T>
   class SnapshotDeleter {
@@ -80,19 +78,6 @@
   // to construct a separate `View` instance for each reader thread.
   class View final {
    public:
-<<<<<<< HEAD
-    // Thread-safe.
-    Local(CopyRcu &rcu) ABSL_LOCKS_EXCLUDED(rcu.lock_)
-        : rcu_(rcu), snapshot_depth_(0), local_rcu_() {
-      absl::MutexLock mutex(&rcu_.lock_);
-      rcu_.threads_.insert(this);
-      Update(rcu_.value_);
-    }
-    ~Local() ABSL_LOCKS_EXCLUDED(rcu_.lock_) {
-      absl::MutexLock mutex(&rcu_.lock_);
-      rcu_.threads_.erase(this);
-    }
-=======
     // Thread-safe. Argument `rcu` must outlive this instance.
     // Acquires a mutex to register (and deregister in `~Local`) in `rcu`,
     // therefore it'll block waiting on the mutex if a concurrent call to
@@ -101,7 +86,6 @@
         : snapshot_depth_(0), local_(rcu, absl::MutexLock(&rcu.lock_)) {}
     View(std::shared_ptr<CopyRcu> rcu)
         : snapshot_depth_(0), local_(rcu, absl::MutexLock(&rcu->lock_)) {}
->>>>>>> 9849c3d3
 
     // Obtains a read snapshot to the current value held by the RCU.
     // Never returns `nullptr`.
@@ -149,14 +133,6 @@
     }
 
    private:
-<<<<<<< HEAD
-    // Thread-compatible.
-    MutableT Update(MutableT value) ABSL_EXCLUSIVE_LOCKS_REQUIRED(rcu_.lock_) {
-      local_rcu_.Update() = std::move(value);
-      local_rcu_.ForceUpdate();
-      return std::move(local_rcu_.Update());
-    }
-=======
     // Holds a `Local3StateRcu<MutableT>` and maintains its registration in
     // `CopyRcu`.
     struct Local {
@@ -189,7 +165,6 @@
       Local3StateRcu<MutableT> local_rcu;
       const absl::variant<CopyRcu *, const std::weak_ptr<CopyRcu>> rcu;
     };
->>>>>>> 9849c3d3
 
     // Incremented with each `Snapshot` instance. Ensures that `TryRead` is
     // invoked only for the outermost `Snapshot`, keeping its value unchanged
@@ -211,11 +186,7 @@
   //
   // Thread-safe. This method isn't tied in any particular way to a `View`
   // instance corresponding to the current thread, and can be called also by
-<<<<<<< HEAD
-  // threads that have no `Local` instance at all.
-=======
   // threads that have no `View` instance at all.
->>>>>>> 9849c3d3
   T Update(typename std::remove_const<T>::type value)
       ABSL_LOCKS_EXCLUDED(lock_) {
     absl::MutexLock mutex(&lock_);
@@ -269,15 +240,10 @@
  private:
   T UpdateLocked(typename std::remove_const<T>::type value)
       ABSL_EXCLUSIVE_LOCKS_REQUIRED(lock_) {
-<<<<<<< HEAD
-    for (Local *thread : threads_) {
-      thread->Update(value);
-=======
     for (auto *local : locals_) {
       Local3StateRcu<MutableT> &local_rcu = local->local_rcu;
       local_rcu.Update() = value;
       local_rcu.ForceUpdate();
->>>>>>> 9849c3d3
     }
     std::swap(value_, value);
     return value;
@@ -299,13 +265,8 @@
   // The current value that has been distributed to all thread-`View`
   // instances.
   MutableT value_ ABSL_GUARDED_BY(lock_);
-<<<<<<< HEAD
-  // List of registered thread-`Local` instances.
-  absl::flat_hash_set<Local *> threads_ ABSL_GUARDED_BY(lock_);
-=======
   // List of registered thread-`View` instances.
   absl::flat_hash_set<typename View::Local *> locals_ ABSL_GUARDED_BY(lock_);
->>>>>>> 9849c3d3
 };
 
 // A variant of `CopyRcu<T>::View::Read()` that automatically maintains a
