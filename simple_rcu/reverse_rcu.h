--- conflicted
+++ resolved
@@ -84,22 +84,14 @@
   class View final {
    public:
     // Thread-safe.
-<<<<<<< HEAD
-    Local(ReverseRcu& rcu) ABSL_LOCKS_EXCLUDED(rcu.lock_)
-=======
     View(ReverseRcu& rcu) ABSL_LOCKS_EXCLUDED(rcu.lock_)
->>>>>>> 9849c3d3
         : rcu_(rcu), snapshot_depth_(0), local_rcu_() {
       // Allow `Snapshot` to `TryRead()` from the start.
       local_rcu_.ForceUpdate();
       absl::MutexLock mutex(&rcu_.lock_);
       rcu_.threads_.insert(this);
     }
-<<<<<<< HEAD
-    ~Local() ABSL_LOCKS_EXCLUDED(rcu_.lock_) {
-=======
     ~View() ABSL_LOCKS_EXCLUDED(rcu_.lock_) {
->>>>>>> 9849c3d3
       absl::MutexLock mutex(&rcu_.lock_);
       rcu_.value_ += Collect();
       rcu_.threads_.erase(this);
@@ -152,13 +144,8 @@
   // The current value that has been collected from all thread-`View`
   // instances.
   T value_ ABSL_GUARDED_BY(lock_);
-<<<<<<< HEAD
-  // List of registered thread-`Local` instances.
-  absl::flat_hash_set<Local*> threads_ ABSL_GUARDED_BY(lock_);
-=======
   // List of registered thread-`View` instances.
   absl::flat_hash_set<View*> threads_ ABSL_GUARDED_BY(lock_);
->>>>>>> 9849c3d3
 };
 
 }  // namespace simple_rcu
